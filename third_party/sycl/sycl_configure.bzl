# -*- Python -*-
"""SYCL autoconfiguration.
`sycl_configure` depends on the following environment variables:

  * HOST_CXX_COMPILER:  The host C++ compiler
  * HOST_C_COMPILER:    The host C compiler
  * COMPUTECPP_TOOLKIT_PATH: The path to the ComputeCpp toolkit.
  * TRISYCL_INCLUDE_DIR: The path to the include directory of triSYCL.
                         (if using triSYCL instead of ComputeCPP)
  * PYTHON_LIB_PATH: The path to the python lib
"""

_HOST_CXX_COMPILER = "HOST_CXX_COMPILER"
_HOST_C_COMPILER= "HOST_C_COMPILER"
_COMPUTECPP_TOOLKIT_PATH = "COMPUTECPP_TOOLKIT_PATH"
_TRISYCL_INCLUDE_DIR = "TRISYCL_INCLUDE_DIR"
_PYTHON_LIB_PATH = "PYTHON_LIB_PATH"

def _enable_sycl(repository_ctx):
  if "TF_NEED_OPENCL_SYCL" in repository_ctx.os.environ:
    enable_sycl = repository_ctx.os.environ["TF_NEED_OPENCL_SYCL"].strip()
    return enable_sycl == "1"
  return False

def _enable_compute_cpp(repository_ctx):
  return _COMPUTECPP_TOOLKIT_PATH in repository_ctx.os.environ

def auto_configure_fail(msg):
  """Output failure message when auto configuration fails."""
  red = "\033[0;31m"
  no_color = "\033[0m"
  fail("\n%sAuto-Configuration Error:%s %s\n" % (red, no_color, msg))
# END cc_configure common functions (see TODO above).

def find_c(repository_ctx):
  """Find host C compiler."""
  c_name = "gcc"
  if _HOST_C_COMPILER in repository_ctx.os.environ:
    c_name = repository_ctx.os.environ[_HOST_C_COMPILER].strip()
  if c_name.startswith("/"):
    return c_name
  c = repository_ctx.which(c_name)
  if c == None:
    fail("Cannot find C compiler, please correct your path.")
  return c

def find_cc(repository_ctx):
  """Find host C++ compiler."""
  cc_name = "g++"
  if _HOST_CXX_COMPILER in repository_ctx.os.environ:
    cc_name = repository_ctx.os.environ[_HOST_CXX_COMPILER].strip()
  if cc_name.startswith("/"):
    return cc_name
  cc = repository_ctx.which(cc_name)
  if cc == None:
    fail("Cannot find C++ compiler, please correct your path.")
  return cc

def find_computecpp_root(repository_ctx):
  """Find ComputeCpp compiler."""
  sycl_name = ""
  if _COMPUTECPP_TOOLKIT_PATH in repository_ctx.os.environ:
    sycl_name = repository_ctx.os.environ[_COMPUTECPP_TOOLKIT_PATH].strip()
  if sycl_name.startswith("/"):
    return sycl_name
  fail("Cannot find SYCL compiler, please correct your path")

def find_trisycl_include_dir(repository_ctx):
  """Find triSYCL include directory. """
<<<<<<< HEAD
  sycl_name = ""
=======
>>>>>>> c0b8a077
  if _TRISYCL_INCLUDE_DIR in repository_ctx.os.environ:
    sycl_name = repository_ctx.os.environ[_TRISYCL_INCLUDE_DIR].strip()
    if sycl_name.startswith("/"):
      return sycl_name
  fail( "Cannot find triSYCL include directory, please correct your path")

def find_python_lib(repository_ctx):
  """Returns python path."""
  if _PYTHON_LIB_PATH in repository_ctx.os.environ:
    return repository_ctx.os.environ[_PYTHON_LIB_PATH].strip()
  fail("Environment variable PYTHON_LIB_PATH was not specified re-run ./configure")


def _check_lib(repository_ctx, toolkit_path, lib):
  """Checks if lib exists under sycl_toolkit_path or fail if it doesn't.

  Args:
    repository_ctx: The repository context.
    toolkit_path: The toolkit directory containing the libraries.
    ib: The library to look for under toolkit_path.
  """
  lib_path = toolkit_path + "/" + lib
  if not repository_ctx.path(lib_path).exists:
    auto_configure_fail("Cannot find %s" % lib_path)

def _check_dir(repository_ctx, directory):
  """Checks whether the directory exists and fail if it does not.

  Args:
    repository_ctx: The repository context.
    directory: The directory to check the existence of.
  """
  if not repository_ctx.path(directory).exists:
    auto_configure_fail("Cannot find dir: %s" % directory)

def _symlink_dir(repository_ctx, src_dir, dest_dir):
  """Symlinks all the files in a directory.

  Args:
    repository_ctx: The repository context.
    src_dir: The source directory.
    dest_dir: The destination directory to create the symlinks in.
  """
  files = repository_ctx.path(src_dir).readdir()
  for src_file in files:
    repository_ctx.symlink(src_file, dest_dir + "/" + src_file.basename)

def _tpl(repository_ctx, tpl, substitutions={}, out=None):
  if not out:
    out = tpl.replace(":", "/")
  repository_ctx.template(
      out,
      Label("//third_party/sycl/%s.tpl" % tpl),
      substitutions)

def _file(repository_ctx, label):
  repository_ctx.template(
      label.replace(":", "/"),
      Label("//third_party/sycl/%s" % label),
      {})

_DUMMY_CROSSTOOL_BZL_FILE = """
def error_sycl_disabled():
  fail("ERROR: Building with --config=sycl but TensorFlow is not configured " +
       "to build with SYCL support. Please re-run ./configure and enter 'Y' " +
       "at the prompt to build with SYCL support.")

  native.genrule(
      name = "error_gen_crosstool",
      outs = ["CROSSTOOL"],
      cmd = "echo 'Should not be run.' && exit 1",
  )

  native.filegroup(
      name = "crosstool",
      srcs = [":CROSSTOOL"],
      output_licenses = ["unencumbered"],
  )
"""


_DUMMY_CROSSTOOL_BUILD_FILE = """
load("//crosstool:error_sycl_disabled.bzl", "error_sycl_disabled")

error_sycl_disabled()
"""

def _create_dummy_repository(repository_ctx):
  # Set up BUILD file for sycl/.
  _tpl(repository_ctx, "sycl:build_defs.bzl")
  _tpl(repository_ctx, "sycl:BUILD")
  _file(repository_ctx, "sycl:LICENSE.text")
  _tpl(repository_ctx, "sycl:platform.bzl")

  # Create dummy files for the SYCL toolkit since they are still required by
  # tensorflow/sycl/platform/default/build_config:sycl.
  repository_ctx.file("sycl/include/sycl.hpp", "")
  repository_ctx.file("sycl/lib/libComputeCpp.so", "")

  # If sycl_configure is not configured to build with SYCL support, and the user
  # attempts to build with --config=sycl, add a dummy build rule to intercept
  # this and fail with an actionable error message.
  repository_ctx.file("crosstool/error_sycl_disabled.bzl",
                      _DUMMY_CROSSTOOL_BZL_FILE)
  repository_ctx.file("crosstool/BUILD", _DUMMY_CROSSTOOL_BUILD_FILE)


def _sycl_autoconf_imp(repository_ctx):
  """Implementation of the sycl_autoconf rule."""
  if not _enable_sycl(repository_ctx):
    _create_dummy_repository(repository_ctx)
  else:
    # copy template files
    _tpl(repository_ctx, "sycl:build_defs.bzl")
    _tpl(repository_ctx, "sycl:BUILD")
    _tpl(repository_ctx, "sycl:platform.bzl")
    _tpl(repository_ctx, "crosstool:BUILD")
    _file(repository_ctx, "sycl:LICENSE.text")

    if _enable_compute_cpp(repository_ctx):
      _tpl(repository_ctx, "crosstool:computecpp",
      {
        "%{host_cxx_compiler}" : find_cc(repository_ctx),
        "%{host_c_compiler}" : find_c(repository_ctx)
      })

      computecpp_root = find_computecpp_root(repository_ctx);
      _check_dir(repository_ctx, computecpp_root)

      _tpl(repository_ctx, "crosstool:CROSSTOOL",
      {
        "%{sycl_include_dir}" : computecpp_root,
        "%{sycl_impl}" : "computecpp",
        "%{c++_std}" : "-std=c++11",
        "%{python_lib_path}" : find_python_lib(repository_ctx),
      })

      # symlink libraries
      _check_lib(repository_ctx, computecpp_root+"/lib", "libComputeCpp.so" )
      _symlink_dir(repository_ctx, computecpp_root + "/lib", "sycl/lib")
      _symlink_dir(repository_ctx, computecpp_root + "/include", "sycl/include")
      _symlink_dir(repository_ctx, computecpp_root + "/bin", "sycl/bin")
    else:

      trisycl_include_dir = find_trisycl_include_dir(repository_ctx);
      _check_dir(repository_ctx, trisycl_include_dir)

      _tpl(repository_ctx, "crosstool:trisycl",
      {
        "%{host_cxx_compiler}" : find_cc(repository_ctx),
        "%{host_c_compiler}" : find_c(repository_ctx),
        "%{trisycl_include_dir}" : trisycl_include_dir
      })


      _tpl(repository_ctx, "crosstool:CROSSTOOL",
      {
        "%{sycl_include_dir}" : trisycl_include_dir,
        "%{sycl_impl}" : "trisycl",
        "%{c++_std}" : "-std=c++1y",
        "%{python_lib_path}" : find_python_lib(repository_ctx),
      })

      _symlink_dir(repository_ctx, trisycl_include_dir, "sycl/include")


sycl_configure = repository_rule(
  implementation = _sycl_autoconf_imp,
  local = True,
)
"""Detects and configures the SYCL toolchain.

Add the following to your WORKSPACE FILE:

```python
sycl_configure(name = "local_config_sycl")
```

Args:
  name: A unique name for this workspace rule.
"""<|MERGE_RESOLUTION|>--- conflicted
+++ resolved
@@ -67,10 +67,6 @@
 
 def find_trisycl_include_dir(repository_ctx):
   """Find triSYCL include directory. """
-<<<<<<< HEAD
-  sycl_name = ""
-=======
->>>>>>> c0b8a077
   if _TRISYCL_INCLUDE_DIR in repository_ctx.os.environ:
     sycl_name = repository_ctx.os.environ[_TRISYCL_INCLUDE_DIR].strip()
     if sycl_name.startswith("/"):
